--- conflicted
+++ resolved
@@ -40,23 +40,10 @@
             <li class="nav-item">
                 <a onclick="loading(event);" class="nav-link" id="nav_synapse" href="{{url_for('app.synapse_density')}}">Synapse</a>
             </li>
-<<<<<<< HEAD
             <li class="nav-item">
                 <a onclick="loading(event);" class="nav-link" id="nav_lines" href="{{url_for('app.genetic_lines')}}">Genetic Lines</a>
             </li>
-            <li class="nav-item">
-                <a class="nav-link" id="nav_faq" href="{{url_for('base.faq')}}">FAQ</a>
-            </li>
-            <li class="nav-item">
-                <a class="nav-link" id="nav_about" href="{{url_for('base.about')}}">About</a>
-            </li>
 
-            <script>
-              function nav_elem_id(cur_url) {
-                let tabs = ['search', 'cell_details', 'stats', 'explore',
-                            'nblast', 'connectivity','path_length','neuropils', 'synapse', 'lines', 'faq', 'about'];
-                for (const tab of tabs){
-=======
             <li class="nav-item dropdown">
                 <a class="nav-link dropdown-toggle" href="#" id="nav_more_active" data-toggle="dropdown" aria-haspopup="true" aria-expanded="false">
                   More
@@ -76,9 +63,9 @@
               }
               function configure_nav_bar(cur_url) {
                 let fixed_tabs = ['search', 'cell_details', 'stats', 'explore',
-                            'nblast', 'connectivity','path_length','neuropils', 'synapse'];
+                            'nblast', 'connectivity','path_length','neuropils', 'synapse', 'lines'];
                 for (const tab of fixed_tabs){
->>>>>>> 5bf7ac77
+
                     if (cur_url.includes(tab)) {
                       highlight_elem_id('nav_' + tab);
                       return;
