--- conflicted
+++ resolved
@@ -1015,7 +1015,6 @@
     return render_template("synapse_density.html", **dct)
 
 
-<<<<<<< HEAD
 @app.route("/genetic_lines")
 @request_wrapper
 @require_data_access
@@ -1025,7 +1024,6 @@
     return render_template(
         "genetic_lines.html", lines=LINES, selected=selected, expressions=expressions
     )
-=======
 @app.route("/matching_lines/")
 @request_wrapper
 @require_data_access
@@ -1048,5 +1046,4 @@
         log_error(f"BrainCircuits API call failed with error: {e=}")
         result = {"error": str(e)}, 500
     result["email"] = email
-    return result
->>>>>>> 3cb78079
+    return result