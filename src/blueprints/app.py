--- conflicted
+++ resolved
@@ -28,17 +28,14 @@
 )
 from src.configuration import MIN_SYN_COUNT
 from src.data import gcs_data_loader
-<<<<<<< HEAD
 from src.data.brain_regions import (
     neuropil_hemisphere,
     HEMISPHERES,
     REGIONS,
     REGION_CATEGORIES,
     neuropil_description,
+    NEUROPIL_DESCRIPTIONS
 )
-=======
-from src.data.brain_regions import neuropil_hemisphere, NEUROPIL_DESCRIPTIONS
->>>>>>> 6e857803
 from src.data.faq_qa_kb import FAQ_QA_KB
 from src.data.structured_search_filters import (
     OP_DOWNSTREAM,
